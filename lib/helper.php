--- conflicted
+++ resolved
@@ -764,7 +764,6 @@
 		return $str;
 	}
 
-<<<<<<< HEAD
     /**
      * @brief calculates the maximum upload size respecting system settings, free space and user quota
      *
@@ -781,7 +780,7 @@
 
         return min($maxUploadFilesize, $freeSpace);
     }
-=======
+
 	/**
 	 * Checks if a function is available
 	 * @param string $function_name
@@ -801,5 +800,4 @@
 		}
 		return true;
 	}
->>>>>>> 08d7b8ce
 }