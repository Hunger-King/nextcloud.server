<?php

/**
 * ownCloud
 *
 * @author Jakob Sack
 * @copyright 2011 Jakob Sack kde@jakobsack.de
 *
 * This library is free software; you can redistribute it and/or
 * modify it under the terms of the GNU AFFERO GENERAL PUBLIC LICENSE
 * License as published by the Free Software Foundation; either
 * version 3 of the License, or any later version.
 *
 * This library is distributed in the hope that it will be useful,
 * but WITHOUT ANY WARRANTY; without even the implied warranty of
 * MERCHANTABILITY or FITNESS FOR A PARTICULAR PURPOSE.  See the
 * GNU AFFERO GENERAL PUBLIC LICENSE for more details.
 *
 * You should have received a copy of the GNU Affero General Public
 * License along with this library.  If not, see <http://www.gnu.org/licenses/>.
 *
 */

class OC_Connector_Sabre_Locks extends Sabre_DAV_Locks_Backend_Abstract {

	/**
	 * Returns a list of Sabre_DAV_Locks_LockInfo objects
	 *
	 * This method should return all the locks for a particular uri, including
	 * locks that might be set on a parent uri.
	 *
	 * If returnChildLocks is set to true, this method should also look for
	 * any locks in the subtree of the uri for locks.
	 *
	 * @param string $uri
	 * @param bool $returnChildLocks
	 * @return array
	 */
	public function getLocks($uri, $returnChildLocks) {

		// NOTE: the following 10 lines or so could be easily replaced by
		// pure sql. MySQL's non-standard string concatination prevents us
		// from doing this though.
		// NOTE: SQLite requires time() to be inserted directly. That's ugly
		// but otherwise reading locks from SQLite Databases will return
		// nothing
		$query = 'SELECT * FROM `*PREFIX*locks` WHERE `userid` = ? AND (`created` + `timeout`) > '.time().' AND (( `uri` = ?)';
<<<<<<< HEAD
		$params = array(OC_User::getUser(),$uri);
=======
		$params = array(OC_User::getUser(), $uri);
>>>>>>> d1c0f2a7

		// We need to check locks for every part in the uri.
		$uriParts = explode('/', $uri);

		// We already covered the last part of the uri
		array_pop($uriParts);

		$currentPath='';

		foreach($uriParts as $part) {

			if ($currentPath) $currentPath.='/';
			$currentPath.=$part;

			$query.=' OR (`depth` != 0 AND `uri` = ?)';
			$params[] = $currentPath;

		}

		if ($returnChildLocks) {

			$query.=' OR (`uri` LIKE ?)';
			$params[] = $uri . '/%';

		}
		$query.=')';

		$stmt = OC_DB::prepare( $query );
		$result = $stmt->execute( $params );

		$lockList = array();
		while( $row = $result->fetchRow()) {

			$lockInfo = new Sabre_DAV_Locks_LockInfo();
			$lockInfo->owner = $row['owner'];
			$lockInfo->token = $row['token'];
			$lockInfo->timeout = $row['timeout'];
			$lockInfo->created = $row['created'];
			$lockInfo->scope = $row['scope'];
			$lockInfo->depth = $row['depth'];
			$lockInfo->uri   = $row['uri'];
			$lockList[] = $lockInfo;

		}

		return $lockList;

	}

	/**
	 * Locks a uri
	 *
	 * @param string $uri
	 * @param Sabre_DAV_Locks_LockInfo $lockInfo
	 * @return bool
	 */
	public function lock($uri, Sabre_DAV_Locks_LockInfo $lockInfo) {

		// We're making the lock timeout 5 minutes
		$lockInfo->timeout = 300;
		$lockInfo->created = time();
		$lockInfo->uri = $uri;

		$locks = $this->getLocks($uri, false);
		$exists = false;
		foreach($locks as $lock) {
			if ($lock->token == $lockInfo->token) $exists = true;
		}

		if ($exists) {
			$query = OC_DB::prepare( 'UPDATE `*PREFIX*locks` SET `owner` = ?, `timeout` = ?, `scope` = ?, `depth` = ?, `uri` = ?, `created` = ? WHERE `userid` = ? AND `token` = ?' );
			$result = $query->execute( array($lockInfo->owner,$lockInfo->timeout,$lockInfo->scope,$lockInfo->depth,$uri,$lockInfo->created,OC_User::getUser(),$lockInfo->token));
		} else {
			$query = OC_DB::prepare( 'INSERT INTO `*PREFIX*locks` (`userid`,`owner`,`timeout`,`scope`,`depth`,`uri`,`created`,`token`) VALUES (?,?,?,?,?,?,?,?)' );
			$result = $query->execute( array(OC_User::getUser(),$lockInfo->owner,$lockInfo->timeout,$lockInfo->scope,$lockInfo->depth,$uri,$lockInfo->created,$lockInfo->token));
		}

		return true;

	}

	/**
	 * Removes a lock from a uri
	 *
	 * @param string $uri
	 * @param Sabre_DAV_Locks_LockInfo $lockInfo
	 * @return bool
	 */
	public function unlock($uri, Sabre_DAV_Locks_LockInfo $lockInfo) {

		$query = OC_DB::prepare( 'DELETE FROM `*PREFIX*locks` WHERE `userid` = ? AND `uri` = ? AND `token` = ?' );
<<<<<<< HEAD
		$result = $query->execute( array(OC_User::getUser(),$uri,$lockInfo->token));
=======
		$result = $query->execute( array(OC_User::getUser(), $uri, $lockInfo->token));
>>>>>>> d1c0f2a7

		return $result->numRows() === 1;

	}

}<|MERGE_RESOLUTION|>--- conflicted
+++ resolved
@@ -45,11 +45,7 @@
 		// but otherwise reading locks from SQLite Databases will return
 		// nothing
 		$query = 'SELECT * FROM `*PREFIX*locks` WHERE `userid` = ? AND (`created` + `timeout`) > '.time().' AND (( `uri` = ?)';
-<<<<<<< HEAD
-		$params = array(OC_User::getUser(),$uri);
-=======
 		$params = array(OC_User::getUser(), $uri);
->>>>>>> d1c0f2a7
 
 		// We need to check locks for every part in the uri.
 		$uriParts = explode('/', $uri);
@@ -141,11 +137,7 @@
 	public function unlock($uri, Sabre_DAV_Locks_LockInfo $lockInfo) {
 
 		$query = OC_DB::prepare( 'DELETE FROM `*PREFIX*locks` WHERE `userid` = ? AND `uri` = ? AND `token` = ?' );
-<<<<<<< HEAD
-		$result = $query->execute( array(OC_User::getUser(),$uri,$lockInfo->token));
-=======
 		$result = $query->execute( array(OC_User::getUser(), $uri, $lockInfo->token));
->>>>>>> d1c0f2a7
 
 		return $result->numRows() === 1;
 
