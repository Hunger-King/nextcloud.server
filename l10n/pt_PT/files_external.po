# SOME DESCRIPTIVE TITLE.
# Copyright (C) YEAR THE PACKAGE'S COPYRIGHT HOLDER
# This file is distributed under the same license as the PACKAGE package.
# 
# Translators:
#   <daniel@mouxy.net>, 2012.
# Duarte Velez Grilo <duartegrilo@gmail.com>, 2012.
msgid ""
msgstr ""
"Project-Id-Version: ownCloud\n"
"Report-Msgid-Bugs-To: http://bugs.owncloud.org/\n"
<<<<<<< HEAD
"POT-Creation-Date: 2012-12-12 00:12+0100\n"
"PO-Revision-Date: 2012-12-11 23:13+0000\n"
"Last-Translator: I Robot <owncloud-bot@tmit.eu>\n"
=======
"POT-Creation-Date: 2012-12-18 00:13+0100\n"
"PO-Revision-Date: 2012-12-17 01:29+0000\n"
"Last-Translator: Mouxy <daniel@mouxy.net>\n"
>>>>>>> 166da88b
"Language-Team: Portuguese (Portugal) (http://www.transifex.com/projects/p/owncloud/language/pt_PT/)\n"
"MIME-Version: 1.0\n"
"Content-Type: text/plain; charset=UTF-8\n"
"Content-Transfer-Encoding: 8bit\n"
"Language: pt_PT\n"
"Plural-Forms: nplurals=2; plural=(n != 1);\n"

#: js/dropbox.js:7 js/dropbox.js:25 js/google.js:7 js/google.js:23
msgid "Access granted"
msgstr "Acesso autorizado"

#: js/dropbox.js:28 js/dropbox.js:74 js/dropbox.js:79 js/dropbox.js:86
msgid "Error configuring Dropbox storage"
msgstr "Erro ao configurar o armazenamento do Dropbox"

#: js/dropbox.js:34 js/dropbox.js:45 js/google.js:31 js/google.js:40
msgid "Grant access"
msgstr "Conceder acesso"

#: js/dropbox.js:73 js/google.js:72
msgid "Fill out all required fields"
msgstr "Preencha todos os campos obrigatórios"

#: js/dropbox.js:85
msgid "Please provide a valid Dropbox app key and secret."
msgstr "Por favor forneça uma \"app key\" e \"secret\" do Dropbox válidas."

#: js/google.js:26 js/google.js:73 js/google.js:78
msgid "Error configuring Google Drive storage"
msgstr "Erro ao configurar o armazenamento do Google Drive"

#: lib/config.php:434
msgid ""
"<b>Warning:</b> \"smbclient\" is not installed. Mounting of CIFS/SMB shares "
"is not possible. Please ask your system administrator to install it."
<<<<<<< HEAD
msgstr ""
=======
msgstr "<b>Aviso:</b> O cliente \"smbclient\" não está instalado. Não é possível montar as partilhas CIFS/SMB . Peça ao seu administrador para instalar."
>>>>>>> 166da88b

#: lib/config.php:435
msgid ""
"<b>Warning:</b> The FTP support in PHP is not enabled or installed. Mounting"
" of FTP shares is not possible. Please ask your system administrator to "
"install it."
<<<<<<< HEAD
msgstr ""
=======
msgstr "<b>Aviso:</b> O suporte FTP no PHP não está activate ou instalado. Não é possível montar as partilhas FTP. Peça ao seu administrador para instalar."
>>>>>>> 166da88b

#: templates/settings.php:3
msgid "External Storage"
msgstr "Armazenamento Externo"

#: templates/settings.php:8 templates/settings.php:22
msgid "Mount point"
msgstr "Ponto de montagem"

#: templates/settings.php:9
msgid "Backend"
msgstr "Backend"

#: templates/settings.php:10
msgid "Configuration"
msgstr "Configuração"

#: templates/settings.php:11
msgid "Options"
msgstr "Opções"

#: templates/settings.php:12
msgid "Applicable"
msgstr "Aplicável"

#: templates/settings.php:27
msgid "Add mount point"
msgstr "Adicionar ponto de montagem"

#: templates/settings.php:85
msgid "None set"
msgstr "Nenhum configurado"

#: templates/settings.php:86
msgid "All Users"
msgstr "Todos os utilizadores"

#: templates/settings.php:87
msgid "Groups"
msgstr "Grupos"

#: templates/settings.php:95
msgid "Users"
msgstr "Utilizadores"

#: templates/settings.php:108 templates/settings.php:109
#: templates/settings.php:149 templates/settings.php:150
msgid "Delete"
msgstr "Apagar"

#: templates/settings.php:124
msgid "Enable User External Storage"
msgstr "Activar Armazenamento Externo para o Utilizador"

#: templates/settings.php:125
msgid "Allow users to mount their own external storage"
msgstr "Permitir que os utilizadores montem o seu próprio armazenamento externo"

#: templates/settings.php:139
msgid "SSL root certificates"
msgstr "Certificados SSL de raiz"

#: templates/settings.php:158
msgid "Import Root Certificate"
msgstr "Importar Certificado Root"<|MERGE_RESOLUTION|>--- conflicted
+++ resolved
@@ -9,15 +9,9 @@
 msgstr ""
 "Project-Id-Version: ownCloud\n"
 "Report-Msgid-Bugs-To: http://bugs.owncloud.org/\n"
-<<<<<<< HEAD
-"POT-Creation-Date: 2012-12-12 00:12+0100\n"
-"PO-Revision-Date: 2012-12-11 23:13+0000\n"
-"Last-Translator: I Robot <owncloud-bot@tmit.eu>\n"
-=======
 "POT-Creation-Date: 2012-12-18 00:13+0100\n"
 "PO-Revision-Date: 2012-12-17 01:29+0000\n"
 "Last-Translator: Mouxy <daniel@mouxy.net>\n"
->>>>>>> 166da88b
 "Language-Team: Portuguese (Portugal) (http://www.transifex.com/projects/p/owncloud/language/pt_PT/)\n"
 "MIME-Version: 1.0\n"
 "Content-Type: text/plain; charset=UTF-8\n"
@@ -53,22 +47,14 @@
 msgid ""
 "<b>Warning:</b> \"smbclient\" is not installed. Mounting of CIFS/SMB shares "
 "is not possible. Please ask your system administrator to install it."
-<<<<<<< HEAD
-msgstr ""
-=======
 msgstr "<b>Aviso:</b> O cliente \"smbclient\" não está instalado. Não é possível montar as partilhas CIFS/SMB . Peça ao seu administrador para instalar."
->>>>>>> 166da88b
 
 #: lib/config.php:435
 msgid ""
 "<b>Warning:</b> The FTP support in PHP is not enabled or installed. Mounting"
 " of FTP shares is not possible. Please ask your system administrator to "
 "install it."
-<<<<<<< HEAD
-msgstr ""
-=======
 msgstr "<b>Aviso:</b> O suporte FTP no PHP não está activate ou instalado. Não é possível montar as partilhas FTP. Peça ao seu administrador para instalar."
->>>>>>> 166da88b
 
 #: templates/settings.php:3
 msgid "External Storage"
