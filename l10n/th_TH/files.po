# SOME DESCRIPTIVE TITLE.
# Copyright (C) YEAR THE PACKAGE'S COPYRIGHT HOLDER
# This file is distributed under the same license as the PACKAGE package.
# 
# Translators:
# AriesAnywhere Anywhere <ariesanywhere@gmail.com>, 2012.
# AriesAnywhere Anywhere <ariesanywherer@gmail.com>, 2012.
msgid ""
msgstr ""
"Project-Id-Version: ownCloud\n"
"Report-Msgid-Bugs-To: http://bugs.owncloud.org/\n"
<<<<<<< HEAD
"POT-Creation-Date: 2012-12-01 00:01+0100\n"
"PO-Revision-Date: 2012-11-30 23:02+0000\n"
"Last-Translator: I Robot <owncloud-bot@tmit.eu>\n"
=======
"POT-Creation-Date: 2012-12-22 00:24+0100\n"
"PO-Revision-Date: 2012-12-21 10:27+0000\n"
"Last-Translator: AriesAnywhere Anywhere <ariesanywhere@gmail.com>\n"
>>>>>>> 166da88b
"Language-Team: Thai (Thailand) (http://www.transifex.com/projects/p/owncloud/language/th_TH/)\n"
"MIME-Version: 1.0\n"
"Content-Type: text/plain; charset=UTF-8\n"
"Content-Transfer-Encoding: 8bit\n"
"Language: th_TH\n"
"Plural-Forms: nplurals=1; plural=0;\n"

#: ajax/upload.php:20
msgid "There is no error, the file uploaded with success"
msgstr "ไม่มีข้อผิดพลาดใดๆ ไฟล์ถูกอัพโหลดเรียบร้อยแล้ว"

#: ajax/upload.php:21
msgid ""
"The uploaded file exceeds the upload_max_filesize directive in php.ini: "
<<<<<<< HEAD
msgstr ""
=======
msgstr "ขนาดไฟล์ที่อัพโหลดมีขนาดเกิน upload_max_filesize ที่ระบุไว้ใน php.ini"
>>>>>>> 166da88b

#: ajax/upload.php:23
msgid ""
"The uploaded file exceeds the MAX_FILE_SIZE directive that was specified in "
"the HTML form"
msgstr "ไฟล์ที่อัพโหลดมีขนาดเกินคำสั่ง MAX_FILE_SIZE ที่ระบุเอาไว้ในรูปแบบคำสั่งในภาษา HTML"

#: ajax/upload.php:25
msgid "The uploaded file was only partially uploaded"
msgstr "ไฟล์ที่อัพโหลดยังไม่ได้ถูกอัพโหลดอย่างสมบูรณ์"

#: ajax/upload.php:26
msgid "No file was uploaded"
msgstr "ยังไม่มีไฟล์ที่ถูกอัพโหลด"

#: ajax/upload.php:27
msgid "Missing a temporary folder"
msgstr "แฟ้มเอกสารชั่วคราวเกิดการสูญหาย"

#: ajax/upload.php:28
msgid "Failed to write to disk"
msgstr "เขียนข้อมูลลงแผ่นดิสก์ล้มเหลว"

#: appinfo/app.php:10
msgid "Files"
msgstr "ไฟล์"

<<<<<<< HEAD
#: js/fileactions.js:117 templates/index.php:83 templates/index.php:84
msgid "Unshare"
msgstr "ยกเลิกการแชร์ข้อมูล"

#: js/fileactions.js:119 templates/index.php:89 templates/index.php:90
=======
#: js/fileactions.js:117 templates/index.php:84 templates/index.php:85
msgid "Unshare"
msgstr "ยกเลิกการแชร์ข้อมูล"

#: js/fileactions.js:119 templates/index.php:90 templates/index.php:91
>>>>>>> 166da88b
msgid "Delete"
msgstr "ลบ"

#: js/fileactions.js:181
msgid "Rename"
msgstr "เปลี่ยนชื่อ"

<<<<<<< HEAD
#: js/filelist.js:201 js/filelist.js:203
msgid "{new_name} already exists"
msgstr "{new_name} มีอยู่แล้วในระบบ"

#: js/filelist.js:201 js/filelist.js:203
msgid "replace"
msgstr "แทนที่"

#: js/filelist.js:201
msgid "suggest name"
msgstr "แนะนำชื่อ"

#: js/filelist.js:201 js/filelist.js:203
msgid "cancel"
msgstr "ยกเลิก"

#: js/filelist.js:250
msgid "replaced {new_name}"
msgstr "แทนที่ {new_name} แล้ว"

#: js/filelist.js:250 js/filelist.js:252 js/filelist.js:284 js/filelist.js:286
msgid "undo"
msgstr "เลิกทำ"

#: js/filelist.js:252
msgid "replaced {new_name} with {old_name}"
msgstr "แทนที่ {new_name} ด้วย {old_name} แล้ว"

#: js/filelist.js:284
msgid "unshared {files}"
msgstr "ยกเลิกการแชร์แล้ว {files} ไฟล์"

#: js/filelist.js:286
=======
#: js/filelist.js:199 js/filelist.js:201
msgid "{new_name} already exists"
msgstr "{new_name} มีอยู่แล้วในระบบ"

#: js/filelist.js:199 js/filelist.js:201
msgid "replace"
msgstr "แทนที่"

#: js/filelist.js:199
msgid "suggest name"
msgstr "แนะนำชื่อ"

#: js/filelist.js:199 js/filelist.js:201
msgid "cancel"
msgstr "ยกเลิก"

#: js/filelist.js:248
msgid "replaced {new_name}"
msgstr "แทนที่ {new_name} แล้ว"

#: js/filelist.js:248 js/filelist.js:250 js/filelist.js:282 js/filelist.js:284
msgid "undo"
msgstr "เลิกทำ"

#: js/filelist.js:250
msgid "replaced {new_name} with {old_name}"
msgstr "แทนที่ {new_name} ด้วย {old_name} แล้ว"

#: js/filelist.js:282
msgid "unshared {files}"
msgstr "ยกเลิกการแชร์แล้ว {files} ไฟล์"

#: js/filelist.js:284
>>>>>>> 166da88b
msgid "deleted {files}"
msgstr "ลบไฟล์แล้ว {files} ไฟล์"

#: js/files.js:33
msgid ""
"Invalid name, '\\', '/', '<', '>', ':', '\"', '|', '?' and '*' are not "
"allowed."
msgstr "ชื่อที่ใช้ไม่ถูกต้อง, '\\', '/', '<', '>', ':', '\"', '|', '?' และ '*' ไม่ได้รับอนุญาตให้ใช้งานได้"

<<<<<<< HEAD
#: js/files.js:183
msgid "generating ZIP-file, it may take some time."
msgstr "กำลังสร้างไฟล์บีบอัด ZIP อาจใช้เวลาสักครู่"

#: js/files.js:218
msgid "Unable to upload your file as it is a directory or has 0 bytes"
msgstr "ไม่สามารถอัพโหลดไฟล์ของคุณได้ เนื่องจากไฟล์ดังกล่าวเป็นไดเร็กทอรี่หรือมีขนาด 0 ไบต์"

#: js/files.js:218
msgid "Upload Error"
msgstr "เกิดข้อผิดพลาดในการอัพโหลด"

#: js/files.js:235
msgid "Close"
msgstr "ปิด"

#: js/files.js:254 js/files.js:368 js/files.js:398
msgid "Pending"
msgstr "อยู่ระหว่างดำเนินการ"

#: js/files.js:274
msgid "1 file uploading"
msgstr "กำลังอัพโหลดไฟล์ 1 ไฟล์"

#: js/files.js:277 js/files.js:331 js/files.js:346
msgid "{count} files uploading"
msgstr "กำลังอัพโหลด {count} ไฟล์"

#: js/files.js:349 js/files.js:382
msgid "Upload cancelled."
msgstr "การอัพโหลดถูกยกเลิก"

#: js/files.js:451
=======
#: js/files.js:174
msgid "generating ZIP-file, it may take some time."
msgstr "กำลังสร้างไฟล์บีบอัด ZIP อาจใช้เวลาสักครู่"

#: js/files.js:212
msgid "Unable to upload your file as it is a directory or has 0 bytes"
msgstr "ไม่สามารถอัพโหลดไฟล์ของคุณได้ เนื่องจากไฟล์ดังกล่าวเป็นไดเร็กทอรี่หรือมีขนาด 0 ไบต์"

#: js/files.js:212
msgid "Upload Error"
msgstr "เกิดข้อผิดพลาดในการอัพโหลด"

#: js/files.js:229
msgid "Close"
msgstr "ปิด"

#: js/files.js:248 js/files.js:362 js/files.js:392
msgid "Pending"
msgstr "อยู่ระหว่างดำเนินการ"

#: js/files.js:268
msgid "1 file uploading"
msgstr "กำลังอัพโหลดไฟล์ 1 ไฟล์"

#: js/files.js:271 js/files.js:325 js/files.js:340
msgid "{count} files uploading"
msgstr "กำลังอัพโหลด {count} ไฟล์"

#: js/files.js:343 js/files.js:376
msgid "Upload cancelled."
msgstr "การอัพโหลดถูกยกเลิก"

#: js/files.js:445
>>>>>>> 166da88b
msgid ""
"File upload is in progress. Leaving the page now will cancel the upload."
msgstr "การอัพโหลดไฟล์กำลังอยู่ในระหว่างดำเนินการ การออกจากหน้าเว็บนี้จะทำให้การอัพโหลดถูกยกเลิก"

<<<<<<< HEAD
#: js/files.js:523
msgid "Invalid folder name. Usage of \"Shared\" is reserved by Owncloud"
msgstr "ชื่อโฟลเดอร์ที่ใช้ไม่ถูกต้อง การใช้งาน \"ถูกแชร์\" ถูกสงวนไว้เฉพาะ Owncloud เท่านั้น"

#: js/files.js:704
msgid "{count} files scanned"
msgstr "สแกนไฟล์แล้ว {count} ไฟล์"

#: js/files.js:712
msgid "error while scanning"
msgstr "พบข้อผิดพลาดในระหว่างการสแกนไฟล์"

#: js/files.js:785 templates/index.php:65
msgid "Name"
msgstr "ชื่อ"

#: js/files.js:786 templates/index.php:76
msgid "Size"
msgstr "ขนาด"

#: js/files.js:787 templates/index.php:78
msgid "Modified"
msgstr "ปรับปรุงล่าสุด"

#: js/files.js:814
msgid "1 folder"
msgstr "1 โฟลเดอร์"

#: js/files.js:816
msgid "{count} folders"
msgstr "{count} โฟลเดอร์"

#: js/files.js:824
msgid "1 file"
msgstr "1 ไฟล์"

#: js/files.js:826
=======
#: js/files.js:515
msgid "Invalid folder name. Usage of \"Shared\" is reserved by Owncloud"
msgstr "ชื่อโฟลเดอร์ที่ใช้ไม่ถูกต้อง การใช้งาน \"ถูกแชร์\" ถูกสงวนไว้เฉพาะ Owncloud เท่านั้น"

#: js/files.js:699
msgid "{count} files scanned"
msgstr "สแกนไฟล์แล้ว {count} ไฟล์"

#: js/files.js:707
msgid "error while scanning"
msgstr "พบข้อผิดพลาดในระหว่างการสแกนไฟล์"

#: js/files.js:780 templates/index.php:66
msgid "Name"
msgstr "ชื่อ"

#: js/files.js:781 templates/index.php:77
msgid "Size"
msgstr "ขนาด"

#: js/files.js:782 templates/index.php:79
msgid "Modified"
msgstr "ปรับปรุงล่าสุด"

#: js/files.js:801
msgid "1 folder"
msgstr "1 โฟลเดอร์"

#: js/files.js:803
msgid "{count} folders"
msgstr "{count} โฟลเดอร์"

#: js/files.js:811
msgid "1 file"
msgstr "1 ไฟล์"

#: js/files.js:813
>>>>>>> 166da88b
msgid "{count} files"
msgstr "{count} ไฟล์"

#: templates/admin.php:5
msgid "File handling"
msgstr "การจัดกาไฟล์"

#: templates/admin.php:7
msgid "Maximum upload size"
msgstr "ขนาดไฟล์สูงสุดที่อัพโหลดได้"

#: templates/admin.php:9
msgid "max. possible: "
msgstr "จำนวนสูงสุดที่สามารถทำได้: "

#: templates/admin.php:12
msgid "Needed for multi-file and folder downloads."
msgstr "จำเป็นต้องใช้สำหรับการดาวน์โหลดไฟล์พร้อมกันหลายๆไฟล์หรือดาวน์โหลดทั้งโฟลเดอร์"

#: templates/admin.php:14
msgid "Enable ZIP-download"
msgstr "อนุญาตให้ดาวน์โหลดเป็นไฟล์ ZIP ได้"

#: templates/admin.php:17
msgid "0 is unlimited"
msgstr "0 หมายถึงไม่จำกัด"

#: templates/admin.php:19
msgid "Maximum input size for ZIP files"
msgstr "ขนาดไฟล์ ZIP สูงสุด"

#: templates/admin.php:23
msgid "Save"
msgstr "บันทึก"

#: templates/index.php:7
msgid "New"
msgstr "อัพโหลดไฟล์ใหม่"

#: templates/index.php:10
msgid "Text file"
msgstr "ไฟล์ข้อความ"

#: templates/index.php:12
msgid "Folder"
msgstr "แฟ้มเอกสาร"

#: templates/index.php:14
msgid "From link"
msgstr "จากลิงก์"

#: templates/index.php:35
msgid "Upload"
msgstr "อัพโหลด"

#: templates/index.php:43
msgid "Cancel upload"
msgstr "ยกเลิกการอัพโหลด"

<<<<<<< HEAD
#: templates/index.php:57
msgid "Nothing in here. Upload something!"
msgstr "ยังไม่มีไฟล์ใดๆอยู่ที่นี่ กรุณาอัพโหลดไฟล์!"

#: templates/index.php:71
msgid "Download"
msgstr "ดาวน์โหลด"

#: templates/index.php:103
msgid "Upload too large"
msgstr "ไฟล์ที่อัพโหลดมีขนาดใหญ่เกินไป"

#: templates/index.php:105
=======
#: templates/index.php:58
msgid "Nothing in here. Upload something!"
msgstr "ยังไม่มีไฟล์ใดๆอยู่ที่นี่ กรุณาอัพโหลดไฟล์!"

#: templates/index.php:72
msgid "Download"
msgstr "ดาวน์โหลด"

#: templates/index.php:104
msgid "Upload too large"
msgstr "ไฟล์ที่อัพโหลดมีขนาดใหญ่เกินไป"

#: templates/index.php:106
>>>>>>> 166da88b
msgid ""
"The files you are trying to upload exceed the maximum size for file uploads "
"on this server."
msgstr "ไฟล์ที่คุณพยายามที่จะอัพโหลดมีขนาดเกินกว่าขนาดสูงสุดที่กำหนดไว้ให้อัพโหลดได้สำหรับเซิร์ฟเวอร์นี้"

<<<<<<< HEAD
#: templates/index.php:110
msgid "Files are being scanned, please wait."
msgstr "ไฟล์กำลังอยู่ระหว่างการสแกน, กรุณารอสักครู่."

#: templates/index.php:113
=======
#: templates/index.php:111
msgid "Files are being scanned, please wait."
msgstr "ไฟล์กำลังอยู่ระหว่างการสแกน, กรุณารอสักครู่."

#: templates/index.php:114
>>>>>>> 166da88b
msgid "Current scanning"
msgstr "ไฟล์ที่กำลังสแกนอยู่ขณะนี้"<|MERGE_RESOLUTION|>--- conflicted
+++ resolved
@@ -9,15 +9,9 @@
 msgstr ""
 "Project-Id-Version: ownCloud\n"
 "Report-Msgid-Bugs-To: http://bugs.owncloud.org/\n"
-<<<<<<< HEAD
-"POT-Creation-Date: 2012-12-01 00:01+0100\n"
-"PO-Revision-Date: 2012-11-30 23:02+0000\n"
-"Last-Translator: I Robot <owncloud-bot@tmit.eu>\n"
-=======
 "POT-Creation-Date: 2012-12-22 00:24+0100\n"
 "PO-Revision-Date: 2012-12-21 10:27+0000\n"
 "Last-Translator: AriesAnywhere Anywhere <ariesanywhere@gmail.com>\n"
->>>>>>> 166da88b
 "Language-Team: Thai (Thailand) (http://www.transifex.com/projects/p/owncloud/language/th_TH/)\n"
 "MIME-Version: 1.0\n"
 "Content-Type: text/plain; charset=UTF-8\n"
@@ -32,11 +26,7 @@
 #: ajax/upload.php:21
 msgid ""
 "The uploaded file exceeds the upload_max_filesize directive in php.ini: "
-<<<<<<< HEAD
-msgstr ""
-=======
 msgstr "ขนาดไฟล์ที่อัพโหลดมีขนาดเกิน upload_max_filesize ที่ระบุไว้ใน php.ini"
->>>>>>> 166da88b
 
 #: ajax/upload.php:23
 msgid ""
@@ -64,19 +54,11 @@
 msgid "Files"
 msgstr "ไฟล์"
 
-<<<<<<< HEAD
-#: js/fileactions.js:117 templates/index.php:83 templates/index.php:84
-msgid "Unshare"
-msgstr "ยกเลิกการแชร์ข้อมูล"
-
-#: js/fileactions.js:119 templates/index.php:89 templates/index.php:90
-=======
 #: js/fileactions.js:117 templates/index.php:84 templates/index.php:85
 msgid "Unshare"
 msgstr "ยกเลิกการแชร์ข้อมูล"
 
 #: js/fileactions.js:119 templates/index.php:90 templates/index.php:91
->>>>>>> 166da88b
 msgid "Delete"
 msgstr "ลบ"
 
@@ -84,41 +66,6 @@
 msgid "Rename"
 msgstr "เปลี่ยนชื่อ"
 
-<<<<<<< HEAD
-#: js/filelist.js:201 js/filelist.js:203
-msgid "{new_name} already exists"
-msgstr "{new_name} มีอยู่แล้วในระบบ"
-
-#: js/filelist.js:201 js/filelist.js:203
-msgid "replace"
-msgstr "แทนที่"
-
-#: js/filelist.js:201
-msgid "suggest name"
-msgstr "แนะนำชื่อ"
-
-#: js/filelist.js:201 js/filelist.js:203
-msgid "cancel"
-msgstr "ยกเลิก"
-
-#: js/filelist.js:250
-msgid "replaced {new_name}"
-msgstr "แทนที่ {new_name} แล้ว"
-
-#: js/filelist.js:250 js/filelist.js:252 js/filelist.js:284 js/filelist.js:286
-msgid "undo"
-msgstr "เลิกทำ"
-
-#: js/filelist.js:252
-msgid "replaced {new_name} with {old_name}"
-msgstr "แทนที่ {new_name} ด้วย {old_name} แล้ว"
-
-#: js/filelist.js:284
-msgid "unshared {files}"
-msgstr "ยกเลิกการแชร์แล้ว {files} ไฟล์"
-
-#: js/filelist.js:286
-=======
 #: js/filelist.js:199 js/filelist.js:201
 msgid "{new_name} already exists"
 msgstr "{new_name} มีอยู่แล้วในระบบ"
@@ -152,7 +99,6 @@
 msgstr "ยกเลิกการแชร์แล้ว {files} ไฟล์"
 
 #: js/filelist.js:284
->>>>>>> 166da88b
 msgid "deleted {files}"
 msgstr "ลบไฟล์แล้ว {files} ไฟล์"
 
@@ -162,41 +108,6 @@
 "allowed."
 msgstr "ชื่อที่ใช้ไม่ถูกต้อง, '\\', '/', '<', '>', ':', '\"', '|', '?' และ '*' ไม่ได้รับอนุญาตให้ใช้งานได้"
 
-<<<<<<< HEAD
-#: js/files.js:183
-msgid "generating ZIP-file, it may take some time."
-msgstr "กำลังสร้างไฟล์บีบอัด ZIP อาจใช้เวลาสักครู่"
-
-#: js/files.js:218
-msgid "Unable to upload your file as it is a directory or has 0 bytes"
-msgstr "ไม่สามารถอัพโหลดไฟล์ของคุณได้ เนื่องจากไฟล์ดังกล่าวเป็นไดเร็กทอรี่หรือมีขนาด 0 ไบต์"
-
-#: js/files.js:218
-msgid "Upload Error"
-msgstr "เกิดข้อผิดพลาดในการอัพโหลด"
-
-#: js/files.js:235
-msgid "Close"
-msgstr "ปิด"
-
-#: js/files.js:254 js/files.js:368 js/files.js:398
-msgid "Pending"
-msgstr "อยู่ระหว่างดำเนินการ"
-
-#: js/files.js:274
-msgid "1 file uploading"
-msgstr "กำลังอัพโหลดไฟล์ 1 ไฟล์"
-
-#: js/files.js:277 js/files.js:331 js/files.js:346
-msgid "{count} files uploading"
-msgstr "กำลังอัพโหลด {count} ไฟล์"
-
-#: js/files.js:349 js/files.js:382
-msgid "Upload cancelled."
-msgstr "การอัพโหลดถูกยกเลิก"
-
-#: js/files.js:451
-=======
 #: js/files.js:174
 msgid "generating ZIP-file, it may take some time."
 msgstr "กำลังสร้างไฟล์บีบอัด ZIP อาจใช้เวลาสักครู่"
@@ -230,50 +141,10 @@
 msgstr "การอัพโหลดถูกยกเลิก"
 
 #: js/files.js:445
->>>>>>> 166da88b
 msgid ""
 "File upload is in progress. Leaving the page now will cancel the upload."
 msgstr "การอัพโหลดไฟล์กำลังอยู่ในระหว่างดำเนินการ การออกจากหน้าเว็บนี้จะทำให้การอัพโหลดถูกยกเลิก"
 
-<<<<<<< HEAD
-#: js/files.js:523
-msgid "Invalid folder name. Usage of \"Shared\" is reserved by Owncloud"
-msgstr "ชื่อโฟลเดอร์ที่ใช้ไม่ถูกต้อง การใช้งาน \"ถูกแชร์\" ถูกสงวนไว้เฉพาะ Owncloud เท่านั้น"
-
-#: js/files.js:704
-msgid "{count} files scanned"
-msgstr "สแกนไฟล์แล้ว {count} ไฟล์"
-
-#: js/files.js:712
-msgid "error while scanning"
-msgstr "พบข้อผิดพลาดในระหว่างการสแกนไฟล์"
-
-#: js/files.js:785 templates/index.php:65
-msgid "Name"
-msgstr "ชื่อ"
-
-#: js/files.js:786 templates/index.php:76
-msgid "Size"
-msgstr "ขนาด"
-
-#: js/files.js:787 templates/index.php:78
-msgid "Modified"
-msgstr "ปรับปรุงล่าสุด"
-
-#: js/files.js:814
-msgid "1 folder"
-msgstr "1 โฟลเดอร์"
-
-#: js/files.js:816
-msgid "{count} folders"
-msgstr "{count} โฟลเดอร์"
-
-#: js/files.js:824
-msgid "1 file"
-msgstr "1 ไฟล์"
-
-#: js/files.js:826
-=======
 #: js/files.js:515
 msgid "Invalid folder name. Usage of \"Shared\" is reserved by Owncloud"
 msgstr "ชื่อโฟลเดอร์ที่ใช้ไม่ถูกต้อง การใช้งาน \"ถูกแชร์\" ถูกสงวนไว้เฉพาะ Owncloud เท่านั้น"
@@ -311,7 +182,6 @@
 msgstr "1 ไฟล์"
 
 #: js/files.js:813
->>>>>>> 166da88b
 msgid "{count} files"
 msgstr "{count} ไฟล์"
 
@@ -371,21 +241,6 @@
 msgid "Cancel upload"
 msgstr "ยกเลิกการอัพโหลด"
 
-<<<<<<< HEAD
-#: templates/index.php:57
-msgid "Nothing in here. Upload something!"
-msgstr "ยังไม่มีไฟล์ใดๆอยู่ที่นี่ กรุณาอัพโหลดไฟล์!"
-
-#: templates/index.php:71
-msgid "Download"
-msgstr "ดาวน์โหลด"
-
-#: templates/index.php:103
-msgid "Upload too large"
-msgstr "ไฟล์ที่อัพโหลดมีขนาดใหญ่เกินไป"
-
-#: templates/index.php:105
-=======
 #: templates/index.php:58
 msgid "Nothing in here. Upload something!"
 msgstr "ยังไม่มีไฟล์ใดๆอยู่ที่นี่ กรุณาอัพโหลดไฟล์!"
@@ -399,24 +254,15 @@
 msgstr "ไฟล์ที่อัพโหลดมีขนาดใหญ่เกินไป"
 
 #: templates/index.php:106
->>>>>>> 166da88b
 msgid ""
 "The files you are trying to upload exceed the maximum size for file uploads "
 "on this server."
 msgstr "ไฟล์ที่คุณพยายามที่จะอัพโหลดมีขนาดเกินกว่าขนาดสูงสุดที่กำหนดไว้ให้อัพโหลดได้สำหรับเซิร์ฟเวอร์นี้"
 
-<<<<<<< HEAD
-#: templates/index.php:110
-msgid "Files are being scanned, please wait."
-msgstr "ไฟล์กำลังอยู่ระหว่างการสแกน, กรุณารอสักครู่."
-
-#: templates/index.php:113
-=======
 #: templates/index.php:111
 msgid "Files are being scanned, please wait."
 msgstr "ไฟล์กำลังอยู่ระหว่างการสแกน, กรุณารอสักครู่."
 
 #: templates/index.php:114
->>>>>>> 166da88b
 msgid "Current scanning"
 msgstr "ไฟล์ที่กำลังสแกนอยู่ขณะนี้"