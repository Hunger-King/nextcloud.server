--- conflicted
+++ resolved
@@ -1,10 +1,7 @@
 <?php $TRANSLATIONS = array(
 "Settings" => "Innstillingar",
-<<<<<<< HEAD
-=======
 "Cancel" => "Kanseller",
 "Error" => "Feil",
->>>>>>> d1c0f2a7
 "Password" => "Passord",
 "Use the following link to reset your password: {link}" => "Bruk føljane link til å tilbakestille passordet ditt: {link}",
 "You will receive a link to reset your password via Email." => "Du vil få ei lenkje for å nullstilla passordet via epost.",
