--- conflicted
+++ resolved
@@ -1,10 +1,7 @@
 <?php $TRANSLATIONS = array(
 "This category already exists: " => "Iste categoria jam existe:",
 "Settings" => "Configurationes",
-<<<<<<< HEAD
-=======
 "Cancel" => "Cancellar",
->>>>>>> d1c0f2a7
 "Password" => "Contrasigno",
 "ownCloud password reset" => "Reinitialisation del contrasigno de ownCLoud",
 "Username" => "Nomine de usator",
