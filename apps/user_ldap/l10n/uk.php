--- conflicted
+++ resolved
@@ -1,9 +1,6 @@
 <?php $TRANSLATIONS = array(
-<<<<<<< HEAD
-=======
 "<b>Warning:</b> Apps user_ldap and user_webdavauth are incompatible. You may experience unexpected behaviour. Please ask your system administrator to disable one of them." => "<b>Увага:</b> Застосунки user_ldap та user_webdavauth не сумісні. Ви можете зіткнутися з несподіваною поведінкою. Будь ласка, зверніться до системного адміністратора, щоб відключити одну з них.",
 "<b>Warning:</b> The PHP LDAP module needs is not installed, the backend will not work. Please ask your system administrator to install it." => "<b>Увага:</ b> Потрібний модуль PHP LDAP не встановлено, базова програма працювати не буде. Будь ласка, зверніться до системного адміністратора, щоб встановити його.",
->>>>>>> 166da88b
 "Host" => "Хост",
 "You can omit the protocol, except you require SSL. Then start with ldaps://" => "Можна не вказувати протокол, якщо вам не потрібен SSL. Тоді почніть з ldaps://",
 "Base DN" => "Базовий DN",
