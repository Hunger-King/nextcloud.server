--- conflicted
+++ resolved
@@ -38,11 +38,7 @@
 foreach($files['size'] as $size) {
 	$totalSize+=$size;
 }
-<<<<<<< HEAD
-if($totalSize>\OC\Files\Filesystem::free_space('/')) {
-=======
-if($totalSize>OC_Filesystem::free_space($dir)){
->>>>>>> ab944094
+if($totalSize > \OC\Files\Filesystem::free_space($dir)) {
 	OCP\JSON::error(array("data" => array( "message" => "Not enough space available" )));
 	exit();
 }
@@ -53,8 +49,8 @@
 	for($i=0;$i<$fileCount;$i++) {
         $target = OCP\Files::buildNotExistingFileName(stripslashes($dir), $files['name'][$i]);
 		if(is_uploaded_file($files['tmp_name'][$i]) and \OC\Files\Filesystem::fromTmpFile($files['tmp_name'][$i], $target)) {
-			$meta = OC_FileCache::get($target);
-			$id = OC_FileCache::getId($target);
+			$meta = \OC_Files::getFileInfo($target);
+			$id = $meta['fileid'];
 			$result[]=array( "status" => "success", 'mime'=>$meta['mimetype'],'size'=>$meta['size'], 'id'=>$id, 'name'=>basename($target));
 		}
 	}
