--- conflicted
+++ resolved
@@ -17,11 +17,7 @@
 
 //Now delete
 foreach ($files as $file) {
-<<<<<<< HEAD
 	if (($dir === '' && $file === 'Shared') || !\OC\Files\Filesystem::unlink($dir . '/' . $file)) {
-=======
-	if (!OC_Files::delete($dir, $file)) {
->>>>>>> c9e25d3f
 		$filesWithError .= $file . "\n";
 		$success = false;
 	}
