/* global OC, result, _ */

/**
 * Copyright (c) 2016, Christoph Wurst <christoph@owncloud.com>
 *
 * This file is licensed under the Affero General Public License version 3 or later.
 * See the COPYING-README file.
 */

(function(_, $, OC) {
	'use strict';

	var FederationSettingsView = OC.Backbone.View.extend({
		_inputFields: undefined,

		/** @var Backbone.Model */
		_config: undefined,

		initialize: function(options) {
			options = options || {};

			if (options.config) {
				this._config = options.config;
			} else {
				this._config = new OC.Settings.UserSettings();
			}

			this._inputFields = [
				'displayname',
				'phone',
				'email',
				'website',
				'twitter',
				'address',
				'avatar'
			];

			var self = this;
			_.each(this._inputFields, function(field) {
				var scopeOnly = field === 'avatar';

				// Initialize config model
				if (!scopeOnly) {
					self._config.set(field, $('#' + field).val());
				}
				self._config.set(field + 'Scope', $('#' + field + 'scope').val());

				// Set inputs whenever model values change
				if (!scopeOnly) {
					self.listenTo(self._config, 'change:' + field, function() {
						self.$('#' + field).val(self._config.get(field));
					});
				}
				self.listenTo(self._config, 'change:' + field + 'Scope', function() {
					self._setFieldScopeIcon(field, self._config.get(field + 'Scope'));
				});
			});

			this._registerEvents();
		},

		render: function() {
			var self = this;
			_.each(this._inputFields, function(field) {
				var $heading = self.$('#' + field + 'form h2');
				var $icon = self.$('#' + field + 'form h2 > span');
				var scopeMenu = new OC.Settings.FederationScopeMenu({field: field});

				self.listenTo(scopeMenu, 'select:scope', function(scope) {
					self._onScopeChanged(field, scope);
				});
				$heading.append(scopeMenu.$el);
				$icon.on('click', _.bind(scopeMenu.show, scopeMenu));

				// Restore initial state
				self._setFieldScopeIcon(field, self._config.get(field + 'Scope'));
			});
		},

		_registerEvents: function() {
			var self = this;
			_.each(this._inputFields, function(field) {
				if (field === 'avatar') {
					return;
				}
				self.$('#' + field).keyUpDelayedOrEnter(_.bind(self._onInputChanged, self), true);
			});
		},

		_onInputChanged: function(e) {
			var self = this;

			var $dialog = $('.oc-dialog:visible');
			if (OC.PasswordConfirmation.requiresPasswordConfirmation()) {
				if($dialog.length === 0) {
					OC.PasswordConfirmation.requirePasswordConfirmation(_.bind(this._onInputChanged, this, e));
				}
				return;
			}
			var $target = $(e.target);
			var value = $target.val();
			var field = $target.attr('id');
			this._config.set(field, value);

			var savingData = this._config.save({
				error: function(jqXHR) {
					OC.msg.finishedSaving('#personal-settings-container .msg', jqXHR);
				}
			});

			$.when(savingData).done(function() {
				//OC.msg.finishedSaving('#personal-settings-container .msg', result)
				self._showInputChangeSuccess(field);
			});
		},

		_onScopeChanged: function(field, scope) {
			var $dialog = $('.oc-dialog:visible');
			if (OC.PasswordConfirmation.requiresPasswordConfirmation()) {
				if($dialog.length === 0) {
					OC.PasswordConfirmation.requirePasswordConfirmation(_.bind(this._onScopeChanged, this, field, scope));
				}
				return;
			}

			this._config.set(field + 'Scope', scope);

			$('#' + field + 'scope').val(scope);

			// TODO: user loading/success feedback
			this._config.save();
			this._setFieldScopeIcon(field, scope);
			this._updateVerifyButton(field, scope);
		},

		_updateVerifyButton: function(field, scope) {
			// show verification button if the value is set and the scope is 'public'
			if (field === 'twitter' || field === 'website'|| field === 'email') {
				var verify = this.$('#' + field + 'form > .verify');
				var scope = this.$('#' + field + 'scope').val();
				var value = this.$('#' + field).val();

				if (scope === 'public' && value !== '') {
					verify.removeClass('hidden');
					return true;
				} else {
					verify.addClass('hidden');
				}
			}

			return false;
		},

		_showInputChangeSuccess: function(field) {
			var $icon = this.$('#' + field + 'form > .icon-checkmark');
			$icon.fadeIn(200);
			setTimeout(function() {
				$icon.fadeOut(300);
			}, 2000);

			var scope = this.$('#' + field + 'scope').val();
			var verifyAvailable = this._updateVerifyButton(field, scope);

			// change verification buttons from 'verify' to 'verifying...' on value change
			if (verifyAvailable) {
				if (field === 'twitter' || field === 'website') {
					var verifyStatus = this.$('#' + field + 'form > .verify > #verify-' + field);
					verifyStatus.attr('data-origin-title', t('core', 'Verify'));
					verifyStatus.attr('src', OC.imagePath('core', 'actions/verify.svg'));
					verifyStatus.data('status', '0');
					verifyStatus.addClass('verify-action');
				} else if (field === 'email') {
					var verifyStatus = this.$('#' + field + 'form > .verify > #verify-' + field);
					verifyStatus.attr('data-origin-title', t('core', 'Verifying …'));
					verifyStatus.data('status', '1');
					verifyStatus.attr('src', OC.imagePath('core', 'actions/verifying.svg'));
				}
			}
		},

		_setFieldScopeIcon: function(field, scope) {
			var $icon = this.$('#' + field + 'form > h2 > span');
			
			$icon.removeClass('icon-password');
			$icon.removeClass('icon-contacts');
			$icon.removeClass('icon-link');
			$icon.addClass('hidden');

			switch (scope) {
				case 'private':
					$icon.addClass('icon-password');
					$icon.removeClass('hidden');
					break;
				case 'contacts':
<<<<<<< HEAD
					$icon.addClass('icon-contacts-dark');
					$icon.removeClass('hidden');
=======
					$icon.addClass('icon-contacts');
>>>>>>> bb865a55
					break;
				case 'public':
					$icon.addClass('icon-link');
					$icon.removeClass('hidden');
					break;
			}
		}
	});

	OC.Settings = OC.Settings || {};
	OC.Settings.FederationSettingsView = FederationSettingsView;
})(_, $, OC);<|MERGE_RESOLUTION|>--- conflicted
+++ resolved
@@ -192,12 +192,8 @@
 					$icon.removeClass('hidden');
 					break;
 				case 'contacts':
-<<<<<<< HEAD
-					$icon.addClass('icon-contacts-dark');
+					$icon.addClass('icon-contacts');
 					$icon.removeClass('hidden');
-=======
-					$icon.addClass('icon-contacts');
->>>>>>> bb865a55
 					break;
 				case 'public':
 					$icon.addClass('icon-link');
